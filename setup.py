--- conflicted
+++ resolved
@@ -100,8 +100,8 @@
     name="rez",
     version=version,
     description=("A cross-platform packaging system that can build and "
-                "install multiple version of packages, and dynamically "
-                "configure resolved environments at runtime."),
+                 "install multiple version of packages, and dynamically "
+                 "configure resolved environments at runtime."),
     keywords="package resolve version build install software management",
     long_description=None,
     url="https://github.com/nerdvegas/rez",
@@ -114,7 +114,6 @@
     package_dir = {'': 'src'},
     packages=find_packages('src', exclude=["tests"]),
     package_data = {
-<<<<<<< HEAD
         'rez':
             ['rezconfig', 'logging.conf'] +
             ['README*'] +
@@ -123,22 +122,8 @@
             find_files('*.*', 'tests/data'),
         'rezplugins':
             find_files('rezconfig', root='rezplugins') +
-            find_files('*.cmake', 'build_system', root='rezplugins')
-        #'rezplugins': [
-        #    'build_system/cmake_files/*.cmake',
-        #]
-=======
-        'rez': \
-            ['rezconfig'] + \
-            ['README*'] + \
-            find_files('_sys', '*.csh') + \
-            find_files('_sys', '*.sh') + \
-            find_files('tests/data', '*.*'),
-        'rezplugins': [
-            'build_system/template_files/Doxyfile',
-            'build_system/cmake_files/*.cmake',
-        ]
->>>>>>> 83435c67
+            find_files('*.cmake', 'build_system', root='rezplugins') +
+            find_files('*.*', 'build_system/template_files', root='rezplugins')
     },
     classifiers = [
         "Development Status :: 3 - Alpha",
