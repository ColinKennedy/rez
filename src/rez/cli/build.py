'''
Build a package from source.
'''
import sys
import os
import tempfile

def setup_parser_common(parser):
    """Parser setup common to both rez-build and rez-release."""

    # add build system args if one build system is associated with cwd
    from rez.build_system import get_valid_build_systems
    clss = get_valid_build_systems(os.getcwd())
    if len(clss) == 1:
        cls = clss[0]
        cls.bind_cli(parser)
    elif clss:
        types = [x.name() for x in clss]
        parser.add_argument("-b", "--build-system", dest="buildsys",
                            type=str, choices=types,
                            help="the build system to use.")

    parser.add_argument("--variants", nargs='+', type=int, metavar="INDEX",
                        help="select variants to build (zero-indexed).")
    parser.add_argument("--ba", "--build-args", dest="build_args", type=str,
                        metavar="ARGS",
                        help="arguments to pass to the build system. Alternatively, "
                        "list these after a '--'")
    parser.add_argument("--cba", "--child-build-args", dest="child_build_args",
                        type=str, metavar="ARGS",
                        help="arguments to pass to the child build system, if "
                        "any. Alternatively, list these after a second '--'.")


def setup_parser(parser, completions=False):
    parser.add_argument("-c", "--clean", action="store_true",
                        help="clear the current build before rebuilding.")
    parser.add_argument("-i", "--install", action="store_true",
                        help="install the build to the local packages path. "
                        "Use --prefix to choose a custom install path.")
    parser.add_argument("-p", "--prefix", type=str, metavar='PATH',
                        help="install to a custom path.")
    parser.add_argument("--fail-graph", action="store_true",
                        help="if the build environment fails to resolve due "
                        "to a conflict display the resolve graph as an image.")
    parser.add_argument("--dora", action="store_true",
                        help="if the build environment fails to resolve due"
                             "to a conflict display the resolve graph in dora")
    parser.add_argument("-s", "--scripts", action="store_true",
                        help="create build scripts rather than performing the "
                        "full build. Running these scripts will place you into "
                        "a build environment, where you can invoke the build "
                        "system directly.")

    setup_parser_common(parser)


def get_build_args(opts, parser, extra_arg_groups):
    attrs = ["build_args", "child_build_args"]
    groups = (extra_arg_groups or [[]]) + [[]]
    result_groups = []

    for attr, group in zip(attrs, groups):
        cli_attr = "--%s" % attr.replace("_", "-")
        option = getattr(opts, attr, None)
        if option:
            if group:
                parser.error("argument %s: not allowed with arguments after '--'"
                             % cli_attr)
            group = option.strip().split()

        result_groups.append(group)
    return result_groups[0], result_groups[1]


def command(opts, parser, extra_arg_groups=None):
    from rez.exceptions import BuildContextResolveError
    from rez.build_process import LocalSequentialBuildProcess
    from rez.build_system import create_build_system
    working_dir = os.getcwd()

    # create build system
    build_args, child_build_args = get_build_args(opts, parser, extra_arg_groups)
    buildsys_type = opts.buildsys if ("buildsys" in opts) else None
    buildsys = create_build_system(working_dir,
                                   buildsys_type=buildsys_type,
                                   opts=opts,
                                   write_build_scripts=opts.scripts,
                                   verbose=True,
                                   build_args=build_args,
                                   child_build_args=child_build_args)

    # create and execute build process
    builder = LocalSequentialBuildProcess(working_dir,
                                          buildsys,
                                          vcs=None)

    try:
        builder.build(install_path=opts.prefix,
                      clean=opts.clean,
                      install=opts.install,
                      variants=opts.variants)
    except BuildContextResolveError as e:
        print >> sys.stderr, str(e)

        if opts.dora:
            from rez.contrib.animallogic.dora import launch_dora_from_context_file
            _, context_file_name = tempfile.mkstemp(prefix='rezContext_', suffix='.rxt')
            e.context.save(context_file_name)
            launch_dora_from_context_file(context_file_name)

        if opts.fail_graph:
            if e.context.graph:
<<<<<<< HEAD
                from rez.dot import view_graph
                g = e.context.graph(as_dot=True)
                view_graph(g)
=======
                from rez.contrib.animallogic.viewdotgraph import view_graph_from_resolved_context
                view_graph_from_resolved_context(e.context)
>>>>>>> 57799122
            else:
                print >> sys.stderr, \
                    "the failed resolve context did not generate a graph."
        sys.exit(1)<|MERGE_RESOLUTION|>--- conflicted
+++ resolved
@@ -111,14 +111,8 @@
 
         if opts.fail_graph:
             if e.context.graph:
-<<<<<<< HEAD
-                from rez.dot import view_graph
-                g = e.context.graph(as_dot=True)
-                view_graph(g)
-=======
                 from rez.contrib.animallogic.viewdotgraph import view_graph_from_resolved_context
                 view_graph_from_resolved_context(e.context)
->>>>>>> 57799122
             else:
                 print >> sys.stderr, \
                     "the failed resolve context did not generate a graph."
