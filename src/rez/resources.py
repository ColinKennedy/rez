"""
Class for loading and verifying rez metafiles

Resources are an abstraction of rez's file and directory structure. Currently,
a resource can be a file or directory (with eventual support for other types).
A resource is given a hierarchical name and a file path pattern (like
"{name}/{version}/package.yaml") and are collected under a particular
configuration version.

If the resource is a file, an optional metadata schema can be provided to
validate the contents (e.g. enforce data types and document structure) of the
data. This validation is run after the data is deserialized, so it is decoupled
from the storage format. New resource formats can be added and share the same
validators.

The upshot is that once a resource is registered, instances of the resource can
be iterated over using `iter_resources` without the higher level code requiring
an understanding of the underlying file and folder structure.  This ensures that
the addition of new resources is localized to the registration functions
provided by this module.
"""
<<<<<<< HEAD
# TODO: look into using schema.py (https://github.com/halst/schema) which is pretty
# similar to MetadataSchema class below, but is more fully-featured.
# I think the additional features could help consolidate some concepts within
# this module:
# Currently we use schemas to describe the contents of files, and we use the
# concept of a 'path pattern' to define where we will find that file
# in our directory tree.  I would like to investigate treating the directory
# structure itself as a schema, with file schemas nested within it.
#
# Two other schema validation libraries are jsonschema and pykwalify. The former
# is generic enough to validate yaml data, but might be a stretch to validate
# data coming from python files (callables, for example) and the latter supports
# both json and yaml, but we'd have to port pykwalify from python 3.x to 2.x.

from __future__ import with_statement
import yaml
=======
>>>>>>> 8d4ac473
import os
import sys
import inspect
import re
from collections import defaultdict
from rez.settings import settings, Settings
from rez.util import to_posixpath
from rez.exceptions import PackageMetadataError
from rez.contrib.version.version import Version
from rez.contrib import yaml

_configs = defaultdict(list)

PACKAGE_NAME_REGSTR = '[a-zA-Z_][a-zA-Z0-9_]*'
VERSION_COMPONENT_REGSTR = '(?:[0-9a-zA-Z_]+)'
VERSION_REGSTR = '%(comp)s(?:[.]%(comp)s)*' % dict(comp=VERSION_COMPONENT_REGSTR)


#------------------------------------------------------------------------------
# Exceptions
#------------------------------------------------------------------------------

class MetadataError(Exception):
    pass

class MetadataKeyError(MetadataError, KeyError):
    def __init__(self, filename, entry_id):
        self.filename = filename
        self.entry_id = entry_id

    def __str__(self):
        return "%s: missing required entry %s" % (self.filename, self.entry_id)

class MetadataTypeError(MetadataError, TypeError):
    def __init__(self, filename, entry_id, expected_type, actual_type):
        self.filename = filename
        self.entry_id = entry_id
        self.expected_type = expected_type
        self.actual_type = actual_type

    def __str__(self):
        return ("'%s': entry %r has incorrect data type: "
                "expected %s. got %s" % (self.filename, self.entry_id,
                                         self.expected_type.__name__,
                                         self.actual_type.__name__))

class MetadataValueError(MetadataError, ValueError):
    def __init__(self, filename, entry_id, value):
        self.filename = filename
        self.entry_id = entry_id
        self.value = value

    def __str__(self):
        return ("'%s': entry %r has invalid value: %r" % (self.filename,
                                                          self.entry_id,
                                                          self.value))

class MetadataUpdate(object):
    def __init__(self, old_value, new_value):
        self.old_value = old_value
        self.new_value = new_value


#------------------------------------------------------------------------------
# Base Classes and Functions
#------------------------------------------------------------------------------

class MetadataLoader(object):
    def load(self):
        raise NotImplementedError

class PythonLoader(MetadataLoader):
    def load(self, stream):
        """
        load a python module into a metadata dictionary

        - module-level attributes become root entries in the dictionary.
        - module-level functions which take no arguments will be called immediately
            and the returned value will be stored in the dictionary

        for example::

            config_version = 0
            name = 'foo'
            def requires():
                return ['bar']
        """
        # TODO: support class-based design, where the attributes and methods of the
        # class become values in the dictionary
        g = __builtins__.copy()
        exec stream in g
        result = {}
        for k, v in g.iteritems():
            if k != '__builtins__' and (k not in __builtins__ or __builtins__[k] != v):
                # module-level functions which take no arguments will be called immediately
                # FIXME: the immediate attribute is used to tell us if a function
                # should be deferred or executed immediately, but we need to work
                # out the exact syntax.  maybe a 'rex' attribute that conveys
                # the opposite meaning would be better along with a @rex decorator
                # to set the attribute.
                if inspect.isfunction(v) and getattr(v, 'immediate', False):
                    v = v()
                result[k] = v
        return result

class YAMLLoader(MetadataLoader):
    def load(self, stream):
        if hasattr(stream, 'read'):
            text = stream.read()
        else:
            text = stream
        try:
            return yaml.load(text) or {}
        except yaml.composer.ComposerError, err:
            if err.context == 'expected a single document in the stream':
                # automatically switch to multi-doc
                return list(yaml.load_all(text))
            raise

# keep a simple dictionary of loaders for now
metadata_loaders = {}
metadata_loaders['py'] = PythonLoader()
metadata_loaders['yaml'] = YAMLLoader()
# hack for info.txt. for now we force .txt to parse using yaml. this format
# will be going away
metadata_loaders['txt'] = metadata_loaders['yaml']

def load(stream, scheme):
    """Read the metadata from a stream.

    Args:
        scheme: str: The serialization scheme to apply.

    Returns:
        The metadata, as a dict.
    """
    try:
        loader = metadata_loaders[scheme]
    except KeyError:
        raise MetadataError("Unknown metadata storage scheme: %r" % scheme)

    return loader.load(stream)

def load_file(filename):
    """Read metadata from a file.

    Determines the proper de-serialization scheme based on file extension.

    Args:
        filename: Path to the file from which to read metadata.

    Returns:
        The metadata, as a dict.
    """
    ext = os.path.splitext(filename)[1]
    with open(filename, 'r') as f:
        try:
            return load(f, ext.strip('.'))
        except Exception as e:
            import traceback
            frames = traceback.extract_tb(sys.exc_traceback)
            while frames and frames[0][0] != filename:
                frames = frames[1:]
            stack = ''.join(traceback.format_list(frames)).strip()
            raise PackageMetadataError(filename, "%s\n%s" % (str(e), stack))


#------------------------------------------------------------------------------
# Resources and Configurations
#------------------------------------------------------------------------------

class ResourceInfo(object):
    """
    Stores data regarding a particular resource, including its name, where it
    should exist on disk, and how to validate its metadata.
    """
    def __init__(self, name, path_pattern=None, metadata_validators=None):
        self.name = name
        if metadata_validators:
            if not isinstance(metadata_validators, list):
                metadata_validators = [metadata_validators]
            for cls in metadata_validators:
                assert issubclass(cls, MetadataSchema)
        else:
            metadata_validators = []
        self.metadata_validators = metadata_validators
        if path_pattern:
            self.is_dir = path_pattern.endswith('/')
            self.path_pattern = path_pattern.rstrip('/')
        else:
            self.is_dir = False
            self.path_pattern = None
        self._compiled_pattern = None

    def __repr__(self):
        return "%s(%r, %r)" % (self.__class__.__name__, self.metadata_validators,
                               self.path_pattern)

    @staticmethod
    def _expand_pattern(pattern):
        "expand variables in a search pattern with regular expressions"
        pattern = re.escape(pattern)
        expansions = [('version', VERSION_REGSTR),
                      ('name', PACKAGE_NAME_REGSTR),
                      ('search_path', '|'.join('(%s)' % p for p in settings.packages_path))]
        for key, value in expansions:
            pattern = pattern.replace(r'\{%s\}' % key, '(?P<%s>%s)' % (key, value))
        return pattern + '$'

    def filename_is_match(self, filename):
        "test if filename matches the configuration's path pattern"
        if not self.path_pattern:
            return False
        if self._compiled_pattern:
            regex = self._compiled_pattern
        else:
            pattern = self.path_pattern
            if not pattern.startswith('/'):
                pattern = '/' + self.path_pattern
            regex = re.compile(self._expand_pattern(pattern))
            self._compiled_pattern = regex
        return regex.search(to_posixpath(filename))

def register_resource(config_version, resource_key, path_patterns=None,
                      metadata_validators=None):
    """
    register a resource. this informs rez where to find it relative to the
    rez search path, and optionally how to validate its data.

    resource_key : str
        unique name used to identify the resource. when retrieving metadata from
        a file, the resource type can be automatically determined from the
        optional path string, or explicitly using the resource_key.
    path_patterns : str or list of str
        a string pattern identifying where the resource file resides relative to
        the rez search path
    metadata_validators : MetadataSchema class or list of MetadataSchema classes
        used to validate metadata
    """
    version_configs = _configs[config_version]

    # version_configs is a list and not a dict so that it stays ordered
    if resource_key in dict(version_configs):
        raise MetadataError("resource already exists: %r" % resource_key)

    if path_patterns:
        if isinstance(path_patterns, basestring):
            path_patterns = [path_patterns]
        resources = [ResourceInfo(resource_key, path, metadata_validators) for path in path_patterns]
    else:
        resources = [ResourceInfo(resource_key, metadata_validators=metadata_validators)]
    version_configs.append((resource_key, resources))

def get_resources(config_version, key=None):
    """
    Get a list of ResourceInfo instances.
    """
    config_resources = _configs.get(config_version)
    if config_resources:
        if key:
            if isinstance(key, basestring):
                keys = set([key])
            else:
                keys = set(key)
        # narrow the search
        result = []
        for resource_key, resources in config_resources:
            if not key or resource_key in keys:
                result.extend(resources)
        return result

def get_metadata_validators(config_version, filename, key=None):
    """
    find any resources whose path pattern matches the given filename and yield
    a list of MetadataSchema instances.
    """
    resources = get_resources(config_version, key)
    if resources is None:
        raise MetadataValueError(filename, 'config_version', config_version)

    for resource in resources:
        if (key and not resource.path_pattern) or resource.filename_is_match(filename):
            for cls in resource.metadata_validators:
                yield cls(filename)

def list_resource_keys(config_version):
    return [info['key'] for info in _configs[config_version]]

class ResourceIterator(object):
    """
    Iterates over all occurrences of a resource, given a path pattern such as
    '{name}/{version}/package.yaml'.

    For each item found, yields the path to the resource and a dictionary of any
    variables in the path pattern that were expanded.
    """
    def __init__(self, path_pattern, variables):
        self.path_pattern = path_pattern
        self.path_parts = self.path_pattern.split('/')
        self.variables = variables.copy()
        self.current_part = None
        self.next_part()

    def expand_part(self, part):
        """
        Path pattern will be split on directory separator, parts requiring
        non-constant expansion will be converted to regular expression, and parts with no
        expansion will remain string literals
        """
        for key, value in self.variables.iteritems():
            part = part.replace('{%s}' % key, '%s' % value)
        if '{' in part:
            return re.compile(ResourceInfo._expand_pattern(part))
        else:
            return part

    def copy(self):
        new = ResourceIterator(self.path_pattern, self.variables.copy())
        new.path_parts = self.path_parts[:]
        return new

    def next_part(self):
        try:
#             print self.path_pattern, "compiling:", self.path_parts[0]
            self.current_part = self.expand_part(self.path_parts.pop(0))
#             print self.path_pattern, "result:", self.current_part
        except IndexError:
            pass

    def is_final_part(self):
        return len(self.path_parts) == 0

    def list_matches(self, path):
        if isinstance(self.current_part, basestring):
            fullpath = os.path.join(path, self.current_part)
            # TODO: check file vs dir here
            if os.path.exists(fullpath):
                yield fullpath
        else:
            for name in os.listdir(path):
                match = self.current_part.match(name)
                if match:
                    # TODO: add match to variables
                    self.variables.update(match.groupdict())
                    yield os.path.join(path, name)

    def walk(self, root):
        for fullpath in self.list_matches(root):
            if self.is_final_part():
                yield fullpath, self.variables
            else:
                child = self.copy()
                child.next_part()
                for res in child.walk(fullpath):
                    yield res

def iter_resources(config_version, resource_keys, search_paths, **expansion_variables):
    # convenience:
    for k, v in expansion_variables.items():
        if v is None:
            expansion_variables.pop(k)
    resources = get_resources(config_version, key=resource_keys)
    for search_path in search_paths:
        for resource in resources:
            if resource.path_pattern:
                pattern = ResourceIterator(resource.path_pattern, expansion_variables)
                for path, variables in pattern.walk(search_path):
                    yield path, variables, resource


#------------------------------------------------------------------------------
# Base MetadataSchema
#------------------------------------------------------------------------------

class MetadataSchema(object):
    """
    The MetadataSchema class provides a means to validate the structure of hierarchical
    metadata.

    The `REFERENCE` attribute defines a reference document which is compared
    against the metadata document passed to `validate()`. The reference document
    provided by the STRUCTURE attribute can either be a single document or a
    list of documents. If it is a list, the additional documents provide
    a subset of the original with alternate types for particular items.
    """
    REFERENCE = None
    # list of required nodes:
    REQUIRED = ()
    # list of optional nodes which should not be stripped
    # when producing lightweight copy:
    PROTECTED = ()

    _refdocs = None

    def __init__(self, filename):
        self.filename = filename

    @staticmethod
    def _get_map_id(parent_id, key):
        return (parent_id + '.' if parent_id else '') + key

    @staticmethod
    def _get_list_id(parent_id, i):
        return '%s[%s]' % (parent_id, i)

    @staticmethod
    def _id_match(id, match_id):
        if id == match_id:
            return True

        match_parts = re.findall('\[(\d*:\d*)\]', match_id)
        parts = re.findall('\[(\d+)\]', id)
        if not len(parts) or (len(parts) != len(match_parts)):
            return False
        for part, match_part in zip(parts, match_parts):
            i = int(part)
            start, stop = match_part.split(':')
            if start and i < int(start):
                return False
            if stop and i >= int(stop):
                return False
        return True

    def check_node(self, node, refnode, id=''):
        """
        check a node against the reference node. checks type and existence.
        """
        if isinstance(refnode, OneOf):
            for option in refnode.options:
                for res in self.check_node(node, option, id=id):
                    yield res
        else:
            if type(node) != type(refnode):
                if node is None:
                    yield (id, None)
                # disable this until we sort out how commands() works
#                 elif inspect.isfunction(node) and not any(inspect.getargspec(node)):
#                     new_node = node()
#                     yield (id, MetadataUpdate(node, new_node))
#                     for res in self.check_node(new_node, refnode, id=id):
#                         yield res
                elif type(refnode).__module__ != '__builtin__':
                    # refnode requested a custom type. we use this opportunity to attempt
                    # to cast node to this type.
                    try:
                        new_node = type(refnode)(node)
                    except:
                        yield (id, MetadataTypeError(self.filename, id, type(refnode), type(node)))
                    else:
                        yield (id, MetadataUpdate(node, new_node))
                        for res in self.check_node(new_node, refnode, id=id):
                            yield res
                else:
                    yield (id, MetadataTypeError(self.filename, id, type(refnode), type(node)))
            else:
                if isinstance(refnode, dict):
                    for key in refnode:
                        key_id = self._get_map_id(id, key)
                        if key in node.keys():
                            for res in self.check_node(node[key],
                                                       refnode[key],
                                                       id=key_id):
                                if isinstance(res[1], MetadataUpdate):
                                    node[key] = res[1].new_value
                                else:
                                    yield res
                        elif any([self._id_match(key_id, m) for m in self.REQUIRED]):
                            yield (id, MetadataKeyError(self.filename, key))
                        else:
                            # add it to the dictionary
                            node[key] = None
                elif isinstance(refnode, list):
                    if len(refnode):
                        for i, item in enumerate(node):
                            try:
                                refitem = refnode[i]
                            except IndexError:
                                # repeat the last found reference item
                                pass
                            for res in self.check_node(item,
                                                       refitem,
                                                       id=self._get_list_id(id, i)):
                                if isinstance(res[1], MetadataUpdate):
                                    node[i] = res[1].new_value
                                else:
                                    yield res
                yield (id, None)

    def validate_document_structure(self, doc, refdoc):
        prev_results = {}
        # OneOf instance means an id fails only if all runs fail.
        for id, value in self.check_node(doc, refdoc):
            if id not in prev_results:
                prev_results[id] = value
            elif value is not None and prev_results[id] is not None:
                # failure
                prev_results[id] = value
            else:
                prev_results[id] = None
        failures = [val for id, val in prev_results.items() if val is not None]
        if failures:
            # TODO: either raise error immediately when first encountered, or devise
            # a way to raise a failure here that provides feedback on a list of failures
            raise failures[0]

    def validate(self, metadata):
        "validate the metadata"
        self.validate_document_structure(metadata, self.REFERENCE)

    def strip(self, metadata):
        """
        remove non-protected data
        """
        remove = set(metadata.keys()).difference(self.REQUIRED + self.PROTECTED)
        for key in remove:
            metadata.pop(key, None)

class OneOf(object):
    '''
    Utility class for storing optional types in a reference document
    '''
    def __init__(self, *options):
        self.options = options

#------------------------------------------------------------------------------
# MetadataSchema Implementations
#------------------------------------------------------------------------------

# FIXME: come up with something better than this. Seems like legacy a format.
# Why is the release_time in a different file than the release info?
# Does it store something meaningfully different than ACTUAL_BUILD_TIME and BUILD_TIME?
# Why isn't the name of the release metadata more informative than info.txt?
# Why does it assume SVN?
# Why is it all caps whereas other metadata files use lowercase?
# Why is it using .txt with custom parsing instead of YAML?
class ReleaseInfo(MetadataSchema):
    REFERENCE = {
        'ACTUAL_BUILD_TIME': 0,
        'BUILD_TIME': 0,
        'USER': 'str',
        'SVN': 'str'
    }
    REQUIRED = ('ACTUAL_BUILD_TIME', 'BUILD_TIME', 'USER')

class BasePackageSchema_0(MetadataSchema):
    REFERENCE = {
        'config_version': 0,
        'uuid': 'str',
        'description': 'str',
        'name': 'str',
        'help': OneOf('str', [['str']]),
        'authors': ['str'],
        'rezconfig': {},
        'requires': ['name-1.2'],
        'build_requires': ['name-1.2'],
        'private_build_requires': ['name-1.2'],
        'variants': [['name-1.2']],
        'commands': OneOf(lambda: None, 'str', ['str'])
    }

    REQUIRED = ('config_version', 'name')
    PROTECTED = ('requires', 'build_requires', 'variants', 'commands')

class VersionPackageSchema_0(BasePackageSchema_0):
    REFERENCE = {
        'config_version': 0,
        'uuid': 'str',
        'description': 'str',
        'name': 'str',
        'version': Version('1.2'),
        'help': OneOf('str', [['str']]),
        'authors': ['str'],
        'rezconfig': {},
        'requires': ['name-1.2'],
        'build_requires': ['name-1.2'],
        'private_build_requires': ['name-1.2'],
        'variants': [['name-1.2']],
        'commands': OneOf(lambda: None, 'str', ['str'])
    }
    REQUIRED = ('config_version', 'name', 'version')

class PackageBuildSchema_0(VersionPackageSchema_0):
    """
    A package that is built with the intention to release is stricter about
    the existence of certain metadata values
    """
    REQUIRED = ('config_version', 'name', 'version', 'uuid', 'description', 'authors')

# TODO: look into creating an {ext} token
register_resource(0,
                  'package.versioned',
                  ['{name}/{version}/package.yaml', '{name}/{version}/package.py'],
                  [VersionPackageSchema_0])

register_resource(0,
                  'package.versionless',
                  ['{name}/package.yaml', '{name}/package.py'],
                  [BasePackageSchema_0])

register_resource(0,
                  'package.built',
                  metadata_validators=[PackageBuildSchema_0])

register_resource(0,
                  'release.info',
                  ['{name}/{version}/.metadata/info.txt'],
                  [ReleaseInfo])

register_resource(0,
                  'package_family.folder',
                  ['{name}/'])

#------------------------------------------------------------------------------
# Main Entry Point
#------------------------------------------------------------------------------

def load_metadata(filename, strip=False, resource_key=None, min_config_version=0,
                  force_config_version=None):
    """
    Return the metadata stored in a file and validate it against a metadata
    configuration.

    Parameters
    ----------
    filename : str
        path to the file from which to load the metadata
    resource_key : str or None
        if set, determine validation of the metadata based on this key instead
        of based on the file path
    min_config_version : int
        the minimum config version required
    force_config_version : int or None
        used for legacy config files that do not store a configuration version
    """
    metadata = load_file(filename)
    if isinstance(metadata, list):
        config_version = metadata[0].get('config_version', None)
    elif isinstance(metadata, dict):
        config_version = metadata.get('config_version', None)
    else:
        raise MetadataError("Unknown type at metadata root")

    if config_version is None:
        if force_config_version is not None:
            config_version = force_config_version
        else:
            raise MetadataKeyError(filename, 'config_version')
    else:
        if config_version < min_config_version:
            raise MetadataError('configuration version %d '
                                'is less than minimum requested: %d' % (config_version,
                                                                        min_config_version))

    errors = []
    for validator in get_metadata_validators(config_version, filename, resource_key):
        try:
            validator.validate(metadata)
        except MetadataError, err:
            errors.append((validator, err))
            continue
        if strip:
            validator.strip(metadata)
        return metadata

    msg = "Could not find registered metadata configuration for %r" % filename
    for val, err in errors:
        msg += "\n%s: %s" % (val.__class__.__name__, str(err))
    raise MetadataError(msg)



#    Copyright 2008-2012 Dr D Studios Pty Limited (ACN 127 184 954) (Dr. D Studios)
#
#    This file is part of Rez.
#
#    Rez is free software: you can redistribute it and/or modify
#    it under the terms of the GNU Lesser General Public License as published by
#    the Free Software Foundation, either version 3 of the License, or
#    (at your option) any later version.
#
#    Rez is distributed in the hope that it will be useful,
#    but WITHOUT ANY WARRANTY; without even the implied warranty of
#    MERCHANTABILITY or FITNESS FOR A PARTICULAR PURPOSE.  See the
#    GNU General Public License for more details.
#
#    You should have received a copy of the GNU Lesser General Public License
#    along with Rez.  If not, see <http://www.gnu.org/licenses/>.<|MERGE_RESOLUTION|>--- conflicted
+++ resolved
@@ -19,25 +19,6 @@
 the addition of new resources is localized to the registration functions
 provided by this module.
 """
-<<<<<<< HEAD
-# TODO: look into using schema.py (https://github.com/halst/schema) which is pretty
-# similar to MetadataSchema class below, but is more fully-featured.
-# I think the additional features could help consolidate some concepts within
-# this module:
-# Currently we use schemas to describe the contents of files, and we use the
-# concept of a 'path pattern' to define where we will find that file
-# in our directory tree.  I would like to investigate treating the directory
-# structure itself as a schema, with file schemas nested within it.
-#
-# Two other schema validation libraries are jsonschema and pykwalify. The former
-# is generic enough to validate yaml data, but might be a stretch to validate
-# data coming from python files (callables, for example) and the latter supports
-# both json and yaml, but we'd have to port pykwalify from python 3.x to 2.x.
-
-from __future__ import with_statement
-import yaml
-=======
->>>>>>> 8d4ac473
 import os
 import sys
 import inspect
