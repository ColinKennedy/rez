#
# Rez configuration settings. Do not change this file.
#
# Settings are determined in the following way:
# 1) The setting is first read from this file;
# 2) The setting is then overridden if it is present in another settings file
#    pointed at by the $REZ_CONFIG_FILE environment variable;
# 3) The setting is further overriden if it is present in $HOME/.rezconfig;
# 4) The setting is overridden again if the environment variable $REZ_XXX is
#    present, where XXX is the uppercase version of the setting key. For example,
#    'image_viewer' will be overriden by $REZ_IMAGE_VIEWER.
# 5) This is a special case applied only during a package build or release. In
#    this case, if the package definition file contains a 'config' section,
#    settings in this section will override all others.
#
# Note that in the case of plugin settings (anything under the 'plugins'
# section of the config), (4) does not apply.
#
# Variable expansion can be used in configuration settings. The following
# expansions are supported:
# - Any property of the system object: Eg '{system.platform}' (see system.py)
# - Any environment variable: Eg '${HOME}'
#


###############################################################################
# Paths
###############################################################################

# The package search path.
packages_path:
- '~/packages'           # locally installed pkgs, not yet deployed
- '/film/tools/packages' # internally developed pkgs, deployed

# The 'bootstrap' path is where Rez puts some automatically created packages at
# install time. If this value is true, then the bootstrap path is always
# implicitly appended to the packages path.
add_bootstrap_path: false

# The path that Rez will locally install packages to when rez-build is used
local_packages_path: '~/packages'

# The path that Rez will deploy packages to when rez-release is used. For
# production use, you will probably want to change this to a site-wide location.
release_packages_path: '/film/tools/packages'

# The path that Rez unleash will use as a local staging area before deploying to
# the release packages path using Unleash.
unleash_packages_path: '~/packages/.unleash'

# Where temporary files go. Defaults to appropriate path depending on your
# system, for example linux distributions will probably set this to /tmp.
tmpdir: '/tmp'


###############################################################################
# Extensions
###############################################################################

# Search path for plugins
plugin_path: []

# Search path for bind modules
bind_module_path: []


###############################################################################
# Resources
###############################################################################

# If True, enable resource caching. This caches things such as disk reads of
# package.yaml files, and data validation. You would only turn this off for
# debugging purposes.
resource_caching: true

# The size of the resource cache, measured in resources
resource_caching_maxsize: 10000


###############################################################################
# Environment Resolution
###############################################################################

# Packages that are implicitly added to all package resolves, unless the
# --no-implicit flag is used.
implicit_packages:
- '{system.os}'
- '~platform=={system.platform}'
- '~arch=={system.arch}'
- '~os=={system.os}'

# Use available caching mechanisms to speed up resolves.
resolve_caching: true

# Rez's default behaviour is to overwrite variables on first reference. This
# prevents unconfigured software from being used within the resolved environment.
# For example, if PYTHONPATH were to be appended to and not overwritten, then
# python modules from the parent environment would be (incorrectly) accessible
# within the Rez environment.
# 'Parent variables' override this behaviour - they are appended/prepended to,
# rather than being overwritten. If you set 'all_parent_variables' to true, then
# all variables are considered parent variables, and the value of 'parent_variables'
# is ignored. Be aware that if you make variables such as PATH, PYTHONPATH or
# app plugin paths parent variables, you are exposing yourself to potentially
# incorrect behaviour within a resolved environment.
parent_variables: []
all_parent_variables: false

# When two or more packages in a resolve attempt to set the same environment
# variable, Rez's default behaviour is to flag this as a conflict and abort the
# resolve. You can overcome this in a package's commands section by using the
# Rex command 'resetenv' instead of 'setenv'. However, you can also turn off this
# behaviour globally - for certain variables, by adding them to 'resetting_variables',
# and for all variables, by setting 'all_resetting_variables' to true.
resetting_variables: []
all_resetting_variables: false

# The default shell type to use when creating resolved environments (eg when using
# rez-env, or calling ResolvedContext.execute_shell). If empty or null, the
# current shell is used (for eg, 'bash').
default_shell: ''

# This setting can be used to override the separator used for environment
# variables that represent a list of items. By default, the value of os.pathsep
# will be used, unless the environment variable is list here, in which case the
# configured separator will be used.
env_var_separators:
    CMAKE_MODULE_PATH: ';'
    AL_MAYA_AUTO_PYEVAL: ' '
    AL_MAYA_AUTO_LOADVERSIONEDTOOL: ' '
    AL_PYAPPS_LIST: ','
    AL_PYLIBS_LIST: ','
    AL_PYTHON_LIBS_JOBS_LIST: ','
    AL_XSI_AUTO_LOADVERSIONEDTOOL: ','
    ARENA_MODULE_PATH: ','
    ARTISTTOOLPALETTE_TOOLS: ','
    DOXYGEN_TAGFILES: ' '

###############################################################################
# Debugging
###############################################################################

# If true, print warnings associated with shell startup sequence, when using
# tools such as rez-env. For example, if the target shell type is 'sh', and
# the 'rcfile' param is used, you would get a warning, because the sh shell
# does not support rcfile.
warn_shell_startup: false

# If true, print a warning when an untimestamped package is found.
warn_untimestamped: false

# Turn on all warnings
warn_all: false

# Turn off all warnings. This overrides warn_all.
warn_none: false

# Print debugging info when loading plugins
debug_plugins: false

# Print debugging info such as VCS commands during package release
debug_package_release: false

# Print debugging info in binding modules. Binding modules should print using
# the bind_utils.log() function - it is controlled with this setting
debug_bind_modules: false

# Print debugging info when searching and loading resources.
debug_resources: false

# Turn on all debugging messages
debug_all: false

# Turn off all debugging messages. This overrides debug_all.
debug_none: false

<<<<<<< HEAD
# Suppress all warnings and debugging messages. Overrides all warn_xxx and
# debug_xxx settings
quiet: true

=======
>>>>>>> c1a076a6
# When an error is encountered in rex code, rez catches the error and processes
# it, removing internal info (such as the stacktrace inside rez itself) that is
# generally not interesting to the package author. If set to False, rex errors
# are left uncaught, which can be useful for debugging purposes.
catch_rex_errors: true


###############################################################################
# Build
###############################################################################

# The default working directory for a package build, relative to the package root
# directory (this is typically where temporary build files are written).
build_directory: build


###############################################################################
# Release
###############################################################################

# The release hooks to run when a release occurs. Release hooks are plugins - if
# a plugin listed here is not present, a warning message is printed. Note that a
# release hook plugin being loaded does not mean it will run - it needs to be
# listed here as well. Several built-in release hooks are available, see
# rezplugins/release_hook.
release_hooks: []


###############################################################################
# Suites
###############################################################################

# The prefix character used to pass rez-specific commandline arguments to alias
# scripts in a suite. This must be a character other than '-', so that it doesn't
# clash with the wrapped tools' own commandline arguments.
suite_alias_prefix_char: '+'


###############################################################################
# Appearance
###############################################################################

# Suppress all extraneous output - warnings, debug messages, progress indicators
# and so on. Overrides all warn_xxx and debug_xxx settings.
quiet: false

# Show progress bars where applicable
show_progress: true

# The editor used to get user input in some cases.
# On osx, set this to "open -a <your-app>" if you want to use a specific app.
editor:

# The program used to view images by tools such as 'rez-context -g'
# On osx, set this to "open -a <your-app>" if you want to use a specific app.
image_viewer:

# The browser used to view documentation; the rez-help tool uses this
# On osx, set this to "open -a <your-app>" if you want to use a specific app.
browser:

# The default image format that dot-graphs are rendered to.
dot_image_format: png

# String to add to shell prompt when using rez-env. Set prompt to the empty
# string if you do not want Rez changing the prompt.
prompt: '>'

# If true, prefixes the prompt, suffixes if false
prefix_prompt: true


###############################################################################
# Colorization
###############################################################################

# The following settings provide styling information for output to the console,
# and is based on the capabilities of the Colorama module
# (https://pypi.python.org/pypi/colorama).
#
# *_fore and *_back colors are based on the colors supported by this module and
# the console. One or more styles can be applied using the *_styles
# configuration. These settings will also affect the logger used by rez.
#
# At the time of writing, valid values are:
# fore/back: black, red, green, yellow, blue, magenta, cyan, white
# style: dim, normal, bright

# Enables/disables colorization globally.
color_enabled: true

#------------------------------------------------------------------------------
# Logging colors
#------------------------------------------------------------------------------
critical_fore: red
critical_back:
critical_styles:
- 'bright'

error_fore: red
error_back:
error_styles:

warning_fore: yellow
warning_back:
warning_styles:

info_fore:
info_back:
info_styles:

debug_fore: blue
debug_back:
debug_styles:

#------------------------------------------------------------------------------
# Context-sensitive colors
#------------------------------------------------------------------------------
# Heading
heading_fore:
heading_back:
heading_styles:
- 'bright'

# Local packages
local_fore: green
local_back:
local_styles:

# Implicit packages
implicit_fore: cyan
implicit_back:
implicit_styles:

# Tool aliases in suites
alias_fore: cyan
alias_back:
alias_styles:


###############################################################################
# Rez-1 Compatibility
###############################################################################

# Warn or disallow when a package contains a package name that does not match
# the name specified in the directory structure. When this occurs, the
# directory package name is used in preference.
warn_package_name_mismatch: true
error_package_name_mismatch: false

# Warn or disallow when a package contains a version number that does not match
# the version specified in the directory structure. When this occurs, the
# directory version number is used in preference.
warn_version_mismatch: true
error_version_mismatch: false

# Warn or disallow when a package is found to contain a non-string version. This
# was possible in Rez-1 but was an oversight - versions could be integer or
# float, as well as string. When this occurs, the directory version number is
# used in preference.
warn_nonstring_version: true
error_nonstring_version: false

# Warn or disallow when a package is found to contain old rez-1-style commands.
warn_old_commands: true
error_old_commands: false

# Print old commands and their converted rex equivalent. Note that this can
# cause very verbose output.
debug_old_commands: false

# Warn or disallow an extra commands entry called 'commands2'. This is provided
# as a temporary measure for porting packages to rez-based commands without
# breaking compatibility with Rez-1. If 'commands2' is present, it is used
# instead of 'commands'. Unlike 'commands', 'commands2' only allows new rex-
# style commands. Once you have fully deprecated Rez-1, you should stop using
# 'commands2'.
warn_commands2: false
error_commands2: false

# If True, Rez will continue to generate the given environment variables in
# resolved environments, even though their use has been deprecated in Rez-2.
# The variables in question, and their Rez-2 equivalent (if any) are:
#   REZ-1               REZ-2
#   -----               -----
#   REZ_REQUEST         REZ_USED_REQUEST
#   REZ_RESOLVE         REZ_USED_RESOLVE
#   REZ_VERSION         not set
#   REZ_PATH            not set
#   REZ_RESOLVE_MODE    not set
#   REZ_RAW_REQUEST     not set
#   REZ_PACKAGES_PATH   REZ_PACKAGES_PATH (but optional)
rez_1_environment_variables: true

# If True, override all compatibility-related settings so that Rez-1 support is
# deprecated. This means that:
# * All warn/error settings in this section of the config will be set to
#   warn=False, error=True;
# * rez_1_environment_variables will be set to False.
# You should aim to do this - it will mean your packages are more strictly
# validated, and you can more easily use future versions of Rez.
disable_rez_1_compatibility: false


###############################################################################
# Help
###############################################################################

# Where Rez's own documentation is hosted
documentation_url: http://nerdvegas.github.io/rez/


###############################################################################
# Plugin Settings
###############################################################################

# Settings specific to certain plugin implementations can be found in the
# 'rezconfig' file accompanying that plugin. The settings listed here are
# common to all plugins of that type.

plugins:
    release_vcs:
        # Format string used to determine the VCS tag name when releasing. This
        # will be formatted using the package being released - any package
        # attribute can be referenced in this string, eg '{name}'.
        tag_name: '{qualified_name}'

        # A list of branches that a user is allowed to rez-release from. This
        # can be used to block releases from development or feature branches,
        # and support a workflow such as 'gitflow'.  Each branch name should be
        # a regular expression that can be used with re.match, for example
        # '^master$'.
        releasable_branches:
            - '^master$'
            - '^AL_master$'
            - '^hotfix'


###############################################################################
# Launcher
###############################################################################

# The base url for the Launcher service server used by the Launcher cli.
launcher_service_url: http://launcher.al.com.au:6060/launcher/service


###############################################################################
# Unleash
###############################################################################

# The base url for the Ark server.
ark_url: http://ark.al.com.au

# The name of the Launcher preset used to ensure we have access to the Unleash
# infrastructure for unleashing.
unleash_launcher_preset: /toolsets/Department/RnD/Unleash

# The default Unleash flavour to use with rez-unleash.
unleash_flavour: package

# The default Unleash target to use with rez-unleash.
unleash_target: film_tools_packages
<|MERGE_RESOLUTION|>--- conflicted
+++ resolved
@@ -174,13 +174,6 @@
 # Turn off all debugging messages. This overrides debug_all.
 debug_none: false
 
-<<<<<<< HEAD
-# Suppress all warnings and debugging messages. Overrides all warn_xxx and
-# debug_xxx settings
-quiet: true
-
-=======
->>>>>>> c1a076a6
 # When an error is encountered in rex code, rez catches the error and processes
 # it, removing internal info (such as the stacktrace inside rez itself) that is
 # generally not interesting to the package author. If set to False, rex errors
