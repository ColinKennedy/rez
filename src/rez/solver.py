--- conflicted
+++ resolved
@@ -213,14 +213,9 @@
         self.requires_list = RequirementList(requires)
 
         if self.requires_list.conflict:
-<<<<<<< HEAD
-            raise ResolveError(("The package at %s has an internal requirements "
-                               "conflict: %s") % (self.metafile, str(self.requires_list)))
-=======
             raise ResolveError(("The package at %s has an internal "
                                "requirements conflict: %s")
                                % (path, str(self.requires_list)))
->>>>>>> 2c5b253c
 
     @property
     def request_fams(self):
