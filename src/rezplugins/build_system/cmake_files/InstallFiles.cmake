#
# install_files_
# rez_install_files
#
# Macro for installing files. Unlike cmake's native 'install(FILES ...)' command, this macro
# preserves directory structure. Don't confuse with cmake's deprecated 'install_files' function.
# Files are installed as read-only.
#
# Usage: install_files_(
#	<files> [RELATIVE <rel_path>]
#	DESTINATION <rel_install_dir>
#	[EXECUTABLE]
#   [LOCAL_SYMLINK]
# )
#
# 'files' can be relative or absolute. Subdirectories are copied intact. RELATIVE lets you
# remove some of the file's relative path before it is installed. Note however that ALL files
# must be within the RELATIVE path, if RELATIVE is specified. If EXECUTABLE is present then the
# files will be installed with execute permissions. If LOCAL_SYMLINK is preset it would create a symlink
# from the build package back to the source code for development/testing purposes. That way is not
# needed to do a rez-build every time that the code changes
#
# Example - take the files:
#
# - CMakeLists.txt
# - data/foo.a
# - data/detail/bah.a
#
# The command:
# install_files_(data/foo.a data/detail/bah.a DESTINATION mydata)
# will install files to:
# - <INSTALLDIR>/mydata/data/foo.a
# - <INSTALLDIR>/mydata/data/detail/bah.a
#
# install_files_(data/foo.a data/detail/bah.a DESTINATION .)
# will install files to:
# - <INSTALLDIR>/data/foo.a
# - <INSTALLDIR>/data/detail/bah.a
#
# install_files_(data/foo.a data/detail/bah.a RELATIVE data DESTINATION int)
# will install files to:
# - <INSTALLDIR>/int/foo.a
# - <INSTALLDIR>/int/detail/bah.a
#
# install_files_(data/foo.a data/detail/bah.a RELATIVE data DESTINATION .)
# will install files to:
# - <INSTALLDIR>/foo.a
# - <INSTALLDIR>/detail/bah.a
#
# install_files_(data/foo.a data/detail/bah.a RELATIVE data DESTINATION . LOCAL_SYMLINK )
# will create a symlink from:
# - <INSTALLDIR>/foo.a --> <SOURCEDIR>/foo.a
# - <INSTALLDIR>/detail/bah.a --><SOURCEDIR>/detail/bah.a

include(Utils)


# there isn't anything rez-specific here, but this matches name convention on other macros
macro (rez_install_files)
	install_files_(${ARGV})
endmacro (rez_install_files)


##########################################################################################
# get_target_filepath
##########################################################################################

# This is a helper macro which calculates the install location for the given file. 'filepath'
# is the file in question, relative to the current source directory. 'result' is set to the
# install location. This includes the filename, but not the absolute install directory.
macro (get_target_filepath filepath relative_arg destination_arg result)

	# cmake file(RELATIVE_PATH) is broken, only reason this is here
	set(rel_arg ${relative_arg})
	string(COMPARE EQUAL ${relative_arg} . is_dot)
	if(is_dot)
		set(rel_arg)
	endif(is_dot)
	string(COMPARE EQUAL "${relative_arg}" "./" is_dotslash)
	if(is_dotslash)
		set(rel_arg)
	endif(is_dotslash)

	set(fp ${filepath})
	if(NOT IS_ABSOLUTE ${filepath})
		set(fp ${CMAKE_CURRENT_SOURCE_DIR}/${filepath})
	endif(NOT IS_ABSOLUTE ${filepath})

	file(RELATIVE_PATH rel_f ${CMAKE_CURRENT_SOURCE_DIR}/${rel_arg} ${fp})
	set(${result} ${destination_arg}/${rel_f})

endmacro (get_target_filepath)


##########################################################################################
# install_files_
##########################################################################################

macro (install_files_)

	#
	# parse args
	#


	parse_arguments(INSTF "DESTINATION;RELATIVE" "EXECUTABLE;LOCAL_SYMLINK" ${ARGN})

	if(NOT INSTF_DEFAULT_ARGS)
		message(FATAL_ERROR "no files listed in call to install_files_")
	endif(NOT INSTF_DEFAULT_ARGS)

	list(GET INSTF_DESTINATION 0 dest_dir)
	if(NOT dest_dir)
		message(FATAL_ERROR "need to specify DESTINATION in call to install_files_")
	endif(NOT dest_dir)

	list(GET INSTF_RELATIVE 0 rel_dir)
	if(NOT rel_dir)
		set(rel_dir .)
	endif(NOT rel_dir)

	if(INSTF_EXECUTABLE)
		set(perms ${REZ_EXECUTABLE_FILE_INSTALL_PERMISSIONS})
	else(INSTF_EXECUTABLE)
		set(perms ${REZ_FILE_INSTALL_PERMISSIONS})
	endif(INSTF_EXECUTABLE)

	#
	# install files
	#
	foreach(f ${INSTF_DEFAULT_ARGS})
		get_target_filepath(${f} ${rel_dir} ${dest_dir} target_fpath)
		get_filename_component(target_path ${target_fpath} PATH)
<<<<<<< HEAD
        if(CENTRAL OR NOT INSTF_LOCAL_SYMLINK)
=======
        if(REZ_BUILD_TYPE STREQUAL "central" OR NOT INSTF_LOCAL_SYMLINK)
>>>>>>> 40b3920f
		    install(FILES ${f} DESTINATION ${target_path} PERMISSIONS ${perms})
        else()
            install( CODE "message (STATUS  \"Symlink : ${CMAKE_INSTALL_PREFIX}/${target_fpath} -> ${f}\" )" )
            install( CODE "execute_process(COMMAND ${CMAKE_COMMAND} -E make_directory ${CMAKE_INSTALL_PREFIX}/${target_path})" )
            install( CODE "execute_process(COMMAND ${CMAKE_COMMAND} -E create_symlink ${f} ${CMAKE_INSTALL_PREFIX}/${target_fpath})" )
<<<<<<< HEAD
        endif(CENTRAL OR NOT INSTF_LOCAL_SYMLINK)
=======
        endif()
>>>>>>> 40b3920f

	endforeach(f ${INSTF_DEFAULT_ARGS})

endmacro (install_files_)






#    Copyright 2008-2012 Dr D Studios Pty Limited (ACN 127 184 954) (Dr. D Studios)
#
#    This file is part of Rez.
#
#    Rez is free software: you can redistribute it and/or modify
#    it under the terms of the GNU Lesser General Public License as published by
#    the Free Software Foundation, either version 3 of the License, or
#    (at your option) any later version.
#
#    Rez is distributed in the hope that it will be useful,
#    but WITHOUT ANY WARRANTY; without even the implied warranty of
#    MERCHANTABILITY or FITNESS FOR A PARTICULAR PURPOSE.  See the
#    GNU General Public License for more details.
#
#    You should have received a copy of the GNU Lesser General Public License
#    along with Rez.  If not, see <http://www.gnu.org/licenses/>.<|MERGE_RESOLUTION|>--- conflicted
+++ resolved
@@ -131,21 +131,13 @@
 	foreach(f ${INSTF_DEFAULT_ARGS})
 		get_target_filepath(${f} ${rel_dir} ${dest_dir} target_fpath)
 		get_filename_component(target_path ${target_fpath} PATH)
-<<<<<<< HEAD
-        if(CENTRAL OR NOT INSTF_LOCAL_SYMLINK)
-=======
         if(REZ_BUILD_TYPE STREQUAL "central" OR NOT INSTF_LOCAL_SYMLINK)
->>>>>>> 40b3920f
 		    install(FILES ${f} DESTINATION ${target_path} PERMISSIONS ${perms})
         else()
             install( CODE "message (STATUS  \"Symlink : ${CMAKE_INSTALL_PREFIX}/${target_fpath} -> ${f}\" )" )
             install( CODE "execute_process(COMMAND ${CMAKE_COMMAND} -E make_directory ${CMAKE_INSTALL_PREFIX}/${target_path})" )
             install( CODE "execute_process(COMMAND ${CMAKE_COMMAND} -E create_symlink ${f} ${CMAKE_INSTALL_PREFIX}/${target_fpath})" )
-<<<<<<< HEAD
-        endif(CENTRAL OR NOT INSTF_LOCAL_SYMLINK)
-=======
         endif()
->>>>>>> 40b3920f
 
 	endforeach(f ${INSTF_DEFAULT_ARGS})
 
