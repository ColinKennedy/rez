--- conflicted
+++ resolved
@@ -74,20 +74,17 @@
 
         # versioned packages
         for version_str in self._repository._get_version_dirs(self.path):
-<<<<<<< HEAD
-
             if _settings.check_package_definition_files:
                 path = os.path.join(self.path, version_str)
                 if not self._repository._get_file(path)[0]:
                     continue
 
-=======
->>>>>>> b89dedc8
             package = self._repository.get_resource(
                 FileSystemPackageResource.key,
                 location=self.location,
                 name=self.name,
                 version=version_str)
+
             yield package
 
 
@@ -859,13 +856,9 @@
             if package_data.get(key) is None:
                 package_data[key] = value
 
-<<<<<<< HEAD
         package_file = ".".join([package_filename, package_extension])
         filepath = os.path.join(path, package_file)
-=======
-        # write out the new package definition file
-        filepath = os.path.join(path, "package.py")
->>>>>>> b89dedc8
+
         with open_file_for_write(filepath) as f:
             dump_package_data(package_data, buf=f, format_=package_format)
 
