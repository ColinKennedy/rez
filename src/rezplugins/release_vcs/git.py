"""
Git version control
"""
from rez.release_vcs import ReleaseVCS
from rez.util import print_error, print_warning, print_debug
from rez.exceptions import ReleaseVCSError
import functools
import os.path
import re


class GitReleaseVCSError(ReleaseVCSError):
    pass


class GitReleaseVCS(ReleaseVCS):

    schema_dict = {
        "allow_no_upstream": bool}

    @classmethod
    def name(cls):
        return 'git'

    def __init__(self, path):
        super(GitReleaseVCS, self).__init__(path)
        self.executable = self.find_executable('git')

        try:
            self.git("rev-parse")
        except ReleaseVCSError:
            raise GitReleaseVCSError("%s is not a git repository" % path)

    @classmethod
    def is_valid_root(cls, path):
<<<<<<< HEAD
        if os.path.join(path, '.git'):
=======
        if os.path.isdir(os.path.join(path, '.git')):
>>>>>>> 40b3920f
            return True

        while path != os.sep:
            path = os.path.dirname(path)
            if os.path.isdir(os.path.join(path, '.git')):
                return True

        return False

    def git(self, *nargs):
        return self._cmd(self.executable, *nargs)

    def get_relative_to_remote(self):
        """Return the number of commits we are relative to the remote. Negative
        is behind, positive in front, zero means we are matched to remote.
        """
        s = self.git("status", "--short", "-b")[0]
        r = re.compile("\[([^\]]+)\]")
        toks = r.findall(s)
        if toks:
            try:
                s2 = toks[-1]
                adj, n = s2.split()
                assert(adj in ("ahead", "behind"))
                n = int(n)
                return -n if adj == "behind" else n
            except Exception as e:
                raise ReleaseVCSError(
                    ("Problem parsing first line of result of 'git status "
                     "--short -b' (%s):\n%s") % (s, str(e)))
        else:
            return 0

    def get_local_branch(self):
        """Returns the label of the current local branch."""
        return self.git("rev-parse", "--abbrev-ref", "HEAD")[0]

    def get_tracking_branch(self):
        """Returns (remote, branch) tuple, or None,None if there is no remote.
        """
        try:
            remote_uri = self.git("rev-parse", "--abbrev-ref",
                                  "--symbolic-full-name", "@{u}")[0]
            return remote_uri.split('/', 1)
        except Exception as e:
            if "No upstream branch" not in str(e):
                raise e
        return (None, None)

    def validate_repostate(self):
        b = self.git("rev-parse", "--is-bare-repository")
        if b == "true":
            raise ReleaseVCSError("Could not release: bare git repository")

        remote, remote_branch = self.get_tracking_branch()

        # check for upstream branch
        if remote is None and not self.settings.allow_no_upstream:
            raise ReleaseVCSError(
                "Release cancelled: there is no upstream branch (git cannot see "
                "a remote repo - you should probably FIX THIS FIRST!). To allow "
                "the release, set the config entry "
                "'plugins.release_vcs.git.allow_no_upstream' to true.")

        # check we are releasing from a valid branch
        releasable_branches = self.type_settings.releasable_branches
        if releasable_branches:
            releasable = False
            current_branch_name = self.get_local_branch()

            for releasable_branch in releasable_branches:
                if re.search(releasable_branch, current_branch_name):
                    releasable = True
                    break

            if not releasable:
                raise ReleaseVCSError(
                    "Could not release: current branch is %s, must match "
                    "one of: %s"
                    % (current_branch_name, ', '.join(releasable_branches)))

        # check for uncommitted changes
        try:
            self.git("diff-index", "--quiet", "HEAD")
        except ReleaseVCSError:
            msg = "Could not release: there are uncommitted changes:\n"
            statmsg = self.git("diff-index", "--stat", "HEAD")
            msg += '\n'.join(statmsg)
            raise ReleaseVCSError(msg)

        # check if we are behind/ahead of remote
        if remote:
            self.git("remote", "update")
            n = self.get_relative_to_remote()
            if n:
                s = "ahead of" if n > 0 else "behind"
                remote_uri = '/'.join((remote, remote_branch))
                raise ReleaseVCSError(
                    "Could not release: %d commits %s %s."
                    % (abs(n), s, remote_uri))

    def get_changelog(self, previous_revision=None):
        prev_commit = None
        if previous_revision is not None:
            try:
                prev_commit = previous_revision["commit"]
            except:
                if self.package.config.debug("package_release"):
                    print_debug("couldn't determine previous commit from: %r"
                                % previous_revision)

        if prev_commit:
            # git returns logs to last common ancestor, so even if previous
            # release was from a different branch, this is ok
            commit_range = "%s..HEAD" % prev_commit
            stdout = self.git("log", commit_range)
        else:
            stdout = self.git("log")
        return '\n'.join(stdout)

    def get_current_revision(self):
        doc = dict(commit=self.git("rev-parse", "HEAD")[0])

        def _url(op):
            origin = doc["tracking_branch"].split('/')[0]
            lines = self.git("remote", "-v")
            lines = [x for x in lines if origin in x.split()]
            lines = [x for x in lines if ("(%s)" % op) in x.split()]
            try:
                return lines[0].split()[1]
            except:
                raise ReleaseVCSError("failed to parse %s url from:\n%s"
                                      % (op, '\n'.join(lines)))

        def _get(key, fn):
            try:
                doc[key] = fn()
                return True
            except Exception as e:
                print_error("Error retrieving %s: %s" % (key, str(e)))
                return False

        def _tracking_branch():
            remote, remote_branch = self.get_tracking_branch()
            if remote is None:
                return None
            else:
                return "%s/%s" % (remote, remote_branch)

        _get("branch", self.get_local_branch)
        if _get("tracking_branch", _tracking_branch):
            _get("fetch_url", functools.partial(_url, "fetch"))
            _get("push_url", functools.partial(_url, "push"))
        return doc

    def create_release_tag(self, tag_name, message=None):
        # check if tag already exists
        tags = self.git("tag")
        if tag_name in tags:
            print_warning("Skipped tag creation, tag '%s' already exists" % tag_name)
            return

        # create tag
        print "Creating tag '%s'..." % tag_name
        args = ["tag", "-a", tag_name]
        if message:
            args += ["-m", message]
        self.git(*args)

        # push tag
        remote, remote_branch = self.get_tracking_branch()
        if remote is None:
            return

        remote_uri = '/'.join((remote, remote_branch))
        print "Pushing tag '%s' to %s..." % (tag_name, remote_uri)
        self.git("push", remote, tag_name)


    def get_release_log(self, previous_revision=None):
        release_log = []
        prev_commit = (previous_revision or {}).get("commit")

        if prev_commit:
            hashes = self.git("log", "-n", "100", "%s.." % prev_commit, "--no-merges", "--reverse",  "--pretty=%H", ".")

            for hash_ in hashes:
                log = self.git("log", hash_, "--no-merges", "-1", "--pretty=format:%an: %s")

                author = self._get_author_from_log(log[0])
                message = self._get_release_message_from_log(log[0])

                if message:
                    release_log.append("%s: %s" % (author, message))

        return release_log

    def _get_release_message_from_log(self, log):
        """
        Extract the release message from a single commit log string.  This 
        assumes that the incoming log represents a single commit and is 
        formatted to match the regular expression which is currently:
        
            Firstname Lastname: commit log message <release>release message</release>
        """

        return "\n".join(re.findall("(?s)<release>(.*?)</release>", log))

    def _get_author_from_log(self, log):
        """
        Extract the author from a single commit log string.  This assumes that  
        the incoming log represents a single commit and is formatted to match
        the regular expression which is currently:
        
            Firstname Lastname: commit log message
        """

        return re.search('^(.*?): ', log).group(1)

    def commit(add=True, message="Auto Commit from Rez Git VCS plugin."):
        """
        """

        self.git("commit", "-a" if add else "", "-m", message)

def register_plugin():
    return GitReleaseVCS<|MERGE_RESOLUTION|>--- conflicted
+++ resolved
@@ -33,11 +33,7 @@
 
     @classmethod
     def is_valid_root(cls, path):
-<<<<<<< HEAD
-        if os.path.join(path, '.git'):
-=======
         if os.path.isdir(os.path.join(path, '.git')):
->>>>>>> 40b3920f
             return True
 
         while path != os.sep:
@@ -107,7 +103,6 @@
         if releasable_branches:
             releasable = False
             current_branch_name = self.get_local_branch()
-
             for releasable_branch in releasable_branches:
                 if re.search(releasable_branch, current_branch_name):
                     releasable = True
